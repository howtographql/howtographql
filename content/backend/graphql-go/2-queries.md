--- conflicted
+++ resolved
@@ -4,12 +4,7 @@
 description: 'what are queries and implementing a query in gqlgen'
 ---
 
-<<<<<<< HEAD
 In the previous section we setup up the server, Now we try to implement a Query that we defined in `schema.graphqls`.
-=======
-In the previous section we setup up the server, Now we try to implement a Query
-that we defined in `schema.grpahqls`.
->>>>>>> 12a0fe07
 
 ## What Is A Query <a name="what-is-a-query"></a>
 
