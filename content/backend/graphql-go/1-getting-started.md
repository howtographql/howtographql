--- conflicted
+++ resolved
@@ -17,11 +17,7 @@
 <Instruction>
 
 Create a directory for project and initialize go modules file:
-<<<<<<< HEAD
-  
-=======
 
->>>>>>> 62bc049a
 ```
 go mod init github.com/[username]/hackernews
 ```
@@ -35,16 +31,6 @@
 </Instruction>
 
 Here is a description from gqlgen about the generated files:
-<<<<<<< HEAD
-* `gqlgen.yml` — The gqlgen config file, knobs for controlling the generated code.
-* `graph/generated/generated.go` — The GraphQL execution runtime, the bulk of the generated code.
-* `graph/model/models_gen.go` — Generated models required to build the graph. Often you will override these with your own models. Still very useful for input types.
-* `graph/schema.resolvers.go` — This is where your application code lives. generated.go will call into this to get the data the user has requested. 
-* `graph/schema.graphqls` — This is where we put our schemas 
-* `resolver.go` — This is where we declare any dependencies for our app like our database, it gets initialized once in server.go when we create the graph.
-* `server.go` — This is a minimal entry point that sets up an http.Handler to the generated GraphQL server.
-start the server with `go run server.go` and open your browser and you should see the graphql playground, So setup is right!
-=======
 
 
 - `gqlgen.yml` — The gqlgen config file, knobs for controlling the generated
@@ -61,16 +47,9 @@
   the generated GraphQL server. start the server with `go run server.go` and
   open your browser and you should see the graphql playground, So setup is
   right!
->>>>>>> 62bc049a
 
 
 ## Defining Our Schema <a name="defining-out-schema"></a>
-<<<<<<< HEAD
-Now let's start with defining schema we need for our API. 
-We have two types Link and User each of them for representing Link and User to client, a `links` Query to return list of Links. an input for creating new links and mutation for creating link. we also need mutations to for auth system which includes Login, createUser, refreshToken(I'll explain them later) then run the command below to regenerate graphql models.
-
-open `schema.graphqls` file and add our schema,
-=======
 
 
 Now let's start with defining schema we need for our API. We have two types Link
@@ -82,7 +61,6 @@
 
 `file: graph/schema.graphqls`
 
->>>>>>> 62bc049a
 ```js
 
 type Link {
