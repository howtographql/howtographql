---
title: Handling Arguments
pageTitle: "A query arguments"
description: "In this chapter you will learn how to use arguments and how to handle them and pass them to the business logic."
question: "What is the type of the query argument"
answers: ["It's always a String type. You have to unmarshall it to the type you need", "You can define the type of the argument in the schema.", "It's one of the basic types.", "Only numbers."]
correctAnswer: 1
---


### Arguments

Let's assume, we want to fetch the selected links using their ids. We will need to parse the arguments.

Take this query for instance:

```graphql

query {
    link(id: 1){
      id
      name
    }
    links(ids: [2, 3]){
      id
      name
    }  
}
```

What must we do? Firstly add to DAO the functions that give us a link by one or more ID's.

<Instruction>

Open the file `DAO.scala` and add the following functions:

```scala

def getLink(id: Int): Future[Option[Link]] = db.run(
   Links.filter(_.id === id).result.headOption
 )

 def getLinks(ids: Seq[Int]) = db.run(
   Links.filter(_.id inSet ids).result
 )
```

</Instruction>

Next we have to add the fields to the main `Query` object and set the functions above as resolvers.

<Instruction>

<<<<<<< HEAD
Now open the file `GraphQLSchema.scala` and add two additional definitions in the `fields` function of the `QueryType` object:

```scala
=======
Now open `GraphQLSchema.scala` file, and in function `fields` add two additional definitions:
>>>>>>> 212d6bc4

Field("link", //1
  OptionType(LinkType), //2
  arguments = List(Argument("id", IntType)), //3
  resolve = c => c.ctx.dao.getLink(c.arg[Int]("id")) //4
),
Field("links", //1
  ListType(LinkType), //2
  arguments = List(Argument("ids", ListInputType(IntType))), //3
  resolve = c => c.ctx.dao.getLinks(c.arg[Seq[Int]]("ids")) //4
)

```

</Instruction>

Let's try to understand what is going on in there:

1. As explained previously, we're adding new fields with these names (`link` and `links`)
<<<<<<< HEAD
1. The second parameter is the expected output type. In the first query it's an Optional Link, in second it's a list of links.
1. `arguments` is a list of expected arguments defined by name and type. In the first field, we're expecting an `id` argument of type `Int`. In the second case, we're expecting `ids` as a list of integers. As you can see we didn't use `ListType` in that case. We've used `ListInputType` instead. The main difference is that all `InputType`s are used to parse incoming data, and `ObjectType`s (mostly) are used for outgoing data.
=======
1. Second parameter is expected output type. In first query it's Optional Link, in second list of links.
1. `arguments` is a list of expected arguments defined by name and type. In first field, we're expecting an `id` argument of type `Int`. In second case `ids` as list of integers. As you can see we didn't use `ListType` in that case. We've used `ListInputType` instead. The main difference is that all `InputType`s are used to parse incoming data, and `ObjectType`s (mostly) are used for outgoing data.
>>>>>>> 212d6bc4
1. `arguments` defines which arguments we expect. Mostly such argument isn't forgotten and should be extracted and passed down to the resolver. `Context` object, reachable in `resolve` partial function, contains such information, so you have to fetch those arguments from there.

### DRY with arguments

The code above could be a little simplified. You can extract an `Argument` as constant, and reuse this in the field declaration. You can change the `link` declaration as follows:

```scala

val Id = Argument("id", IntType)

Field("link",
      OptionType(LinkType),
      arguments = Id :: Nil, // it's a list!
      resolve = c => c.ctx.dao.getLink(c.arg(Id))
)
```
<<<<<<< HEAD
You can make a similar change for the `links` field too.
=======
Similar change you can make for `links` field too.
>>>>>>> 212d6bc4

Now, we have exposed a few fields. We're able to fetch a single link or a list of chosen links.

<Instruction>

Open the graphiql console in the browser and execute following query:

```graphql

query {

    link(id: 1){
      id
      url
    }

    links(ids: [2,3]){
      id
      url
    }

}
```

</Instruction>

You should see a proper output. But what if we execute this query?

```graphql

query {
  l1: link(id: 1){
    id
    url
  }
  l2: link(id: 1){
    id
    url
  }
}
```

### Defining a problem

If you debug the DAO class (even by putting simple `println` in functions) you will find out that `getLink` is called twice for the same `id`. `resolve` function is calling that function directly, so it's being called upon every id. But there is the better way. Sangria provides a mechanism which helps with query optimization and caching. This is exactly what we need here.


### Next chapter

In the next chapter you will learn about Deferred Resolvers, Fetchers and why these are so important.<|MERGE_RESOLUTION|>--- conflicted
+++ resolved
@@ -15,7 +15,6 @@
 Take this query for instance:
 
 ```graphql
-
 query {
     link(id: 1){
       id
@@ -35,7 +34,6 @@
 Open the file `DAO.scala` and add the following functions:
 
 ```scala
-
 def getLink(id: Int): Future[Option[Link]] = db.run(
    Links.filter(_.id === id).result.headOption
  )
@@ -51,14 +49,9 @@
 
 <Instruction>
 
-<<<<<<< HEAD
 Now open the file `GraphQLSchema.scala` and add two additional definitions in the `fields` function of the `QueryType` object:
 
 ```scala
-=======
-Now open `GraphQLSchema.scala` file, and in function `fields` add two additional definitions:
->>>>>>> 212d6bc4
-
 Field("link", //1
   OptionType(LinkType), //2
   arguments = List(Argument("id", IntType)), //3
@@ -69,7 +62,6 @@
   arguments = List(Argument("ids", ListInputType(IntType))), //3
   resolve = c => c.ctx.dao.getLinks(c.arg[Seq[Int]]("ids")) //4
 )
-
 ```
 
 </Instruction>
@@ -77,13 +69,8 @@
 Let's try to understand what is going on in there:
 
 1. As explained previously, we're adding new fields with these names (`link` and `links`)
-<<<<<<< HEAD
 1. The second parameter is the expected output type. In the first query it's an Optional Link, in second it's a list of links.
 1. `arguments` is a list of expected arguments defined by name and type. In the first field, we're expecting an `id` argument of type `Int`. In the second case, we're expecting `ids` as a list of integers. As you can see we didn't use `ListType` in that case. We've used `ListInputType` instead. The main difference is that all `InputType`s are used to parse incoming data, and `ObjectType`s (mostly) are used for outgoing data.
-=======
-1. Second parameter is expected output type. In first query it's Optional Link, in second list of links.
-1. `arguments` is a list of expected arguments defined by name and type. In first field, we're expecting an `id` argument of type `Int`. In second case `ids` as list of integers. As you can see we didn't use `ListType` in that case. We've used `ListInputType` instead. The main difference is that all `InputType`s are used to parse incoming data, and `ObjectType`s (mostly) are used for outgoing data.
->>>>>>> 212d6bc4
 1. `arguments` defines which arguments we expect. Mostly such argument isn't forgotten and should be extracted and passed down to the resolver. `Context` object, reachable in `resolve` partial function, contains such information, so you have to fetch those arguments from there.
 
 ### DRY with arguments
@@ -100,11 +87,8 @@
       resolve = c => c.ctx.dao.getLink(c.arg(Id))
 )
 ```
-<<<<<<< HEAD
+
 You can make a similar change for the `links` field too.
-=======
-Similar change you can make for `links` field too.
->>>>>>> 212d6bc4
 
 Now, we have exposed a few fields. We're able to fetch a single link or a list of chosen links.
 
@@ -113,19 +97,15 @@
 Open the graphiql console in the browser and execute following query:
 
 ```graphql
-
 query {
-
     link(id: 1){
       id
       url
     }
-
     links(ids: [2,3]){
       id
       url
     }
-
 }
 ```
 
@@ -134,7 +114,6 @@
 You should see a proper output. But what if we execute this query?
 
 ```graphql
-
 query {
   l1: link(id: 1){
     id
