---
title: Authentication
pageTitle: "Authentication with GraphQL, React & urql Tutorial"
description: "Learn how to implement authentication with GraphQL & urql to provide an email-&-password login in a React app with Prisma."
question: "How are authenticated HTTP requests sent by urql?"
answers: ["The Client needs to be instantiated with an authentication token", "The Client exposes an extra method called 'authenticate' where you can pass an authentication token", "The Client accepts a 'fetchOptions' function that can add the authentication token to requests", "The Client doesn't need to implement authentication at all"]
correctAnswer: 2
videoId: ""
duration: 0		
videoAuthor: ""
---

In this section, you'll learn how you can implement authentication with urql to provide signup and login features to your users.

### Prepare the token logic

You'll later be adding a `Login` component and some mutations to either login or signup a user. These mutations return a `token` string that authenticates each request sent to your GraphQL API. For the purpose of this tutorial we'll store this token in your browser's `LocalStorage`.

However, let's write some utilities to make it easier to reuse this code and abstract the local storage API away.

<Instruction>

Create a new file in `src` and call it `token.js`. Then paste the following code into it:

```js(path=".../hackernews-react-urql/src/token.js")
const AUTH_TOKEN = 'auth-token';

export const getToken = () => localStorage.getItem(AUTH_TOKEN);
export const setToken = token => localStorage.setItem(AUTH_TOKEN, token);
export const deleteToken = () => localStorage.removeItem(AUTH_TOKEN);
```

</Instruction>

You now have two functions that you can use in the upcoming steps to set up authentication:

- the `getToken` funtion returns the token or `null` if the user is not logged in yet.
- the `setToken` function updates the token in local storage.
- the `deleteToken` function removes the token from local storage, when logging out.

> **Warning**: Storing JWTs in `localStorage` is not a safe approach to implement authentication on the frontend. Because this tutorial is focused on GraphQL, we want to keep things simple and therefore are using it here. You can read more about this topic [here](https://www.rdegges.com/2018/please-stop-using-local-storage/).

### Prepare the React components

As in the sections before, you'll set the stage for the login functionality by preparing the React components that are needed for this feature. You'll start by building the `Login` UI.

<Instruction>

Create a new file in `src/components` and call it `Login.js`. Then paste the following code into it:

```js(path=".../hackernews-react-urql/src/components/Login.js")
import React from 'react'
import { setToken } from '../token'

const Login = props => {
  // Used to switch between login and signup
  const [isLogin, setIsLogin] = React.useState(true)

  const [email, setEmail] = React.useState('')
  const [password, setPassword] = React.useState('')
  const [name, setName] = React.useState('')
  
  return (
    <div>
      <h4 className="mv3">{isLogin ? 'Login' : 'Sign Up'}</h4>

      <div className="flex flex-column">
        {!isLogin && (
          <input
            value={name}
            onChange={e => setName(e.target.value)}
            type="text"
            placeholder="Your name"
          />
        )}
        <input
          value={email}
          onChange={e => setEmail(e.target.value)}
          type="text"
          placeholder="Your email address"
        />
        <input
          value={password}
          onChange={e => setPassword(e.target.value)}
          type="password"
          placeholder="Choose a safe password"
        />
      </div>

      <div className="flex mt3">
        <button
          type="button"
          className="pointer mr2 button"
        >
          {isLogin ? "login" : "create account"}
        </button>
        <button
          type="button"
          className="pointer button"
          onClick={() => setIsLogin(!isLogin)}
        >
          {isLogin ? 'need to create an account?' : 'already have an account?'}
        </button>
      </div>
    </div>
  )
}

export default Login
```

</Instruction>

Let's quickly understand the structure of this new component, which can have two major states:

- One state is **for users that already have an account** and only need to login. In this state, the component will only render two `input` fields for the user to provide their `email` and `password`. `isLogin` will be `true` in this case.
- The second state is for **users that haven't created an account yet**, and thus still need to sign up. Here, you also render a third `input` field where users can provide their `name`. In this case, `isLogin` will be `false`.

Later, you'll add an `onClick` handler to the first button to execute the mutations for the login and signup functionality. You've also added an import for `setToken` at the top of the file that will later be used to update the token after the mutation is sent.

With that component in place, you can go ahead and add a new route to your `react-router` setup.

<Instruction>

Open `App.js` and update your routes to include the new `Login` component:

```js{8,18}(path=".../hackernews-react-urql/src/components/App.js")
import React from 'react'
import { Switch, Route } from 'react-router-dom'

import LoadingBoundary from './LoadingBoundary'
import Header from './Header'
import LinkList from './LinkList'
import CreateLink from './CreateLink'
import Login from './Login'

const App = () => (
  <div className="center w85">
    <Header />
    <div className="ph3 pv1 background-gray">
      <LoadingBoundary>
        <Switch>
          <Route exact path="/" component={LinkList} />
          <Route exact path="/create" component={CreateLink} />
          <Route exact path="/login" component={Login} />
        </Switch>
      </LoadingBoundary>
    </div>
  </div>
)

export default App
```

</Instruction>

Finally, let's add a new link to the `Header` that allows the users to navigate to the `Login` page.

<Instruction>

Open `Header.js` and update it to look as follows:

```js{2,4,6,15-22,25-41,47}(path=".../hackernews-react-urql/src/components/Header.js")
import React, { Component } from 'react'
import { withRouter } from 'react-router'
import { Link } from 'react-router-dom'
import { getToken, deleteToken } from '../token'

const Header = props => {
  const isLoggedIn = !!getToken();

  return (
    <div className="flex pa1 justify-between nowrap orange">
      <div className="flex flex-fixed black">
        <div className="fw7 mr1">Hacker News</div>
        <Link to="/" className="ml1 no-underline black">
          new
        </Link>
        {isLoggedIn && (
          <div className="flex">
            <div className="ml1">|</div>
            <Link to="/create" className="ml1 no-underline black">
              submit
            </Link>
          </div>
        )}
      </div>

      <div className="flex flex-fixed">
        {isLoggedIn ? (
          <div
            className="ml1 pointer black"
            onClick={() => {
              deleteToken()
              props.history.push('/')
            }}
          >
            logout
          </div>
        ) : (
          <Link to="/login" className="ml1 no-underline black">
            login
          </Link>
        )}
      </div>
    </div>
  )
}

export default withRouter(Header)
```

</Instruction>

You first call `getToken()` to retrieve the current token from local storage. We just use it to see if the user is logged in. If the token is not available, the "Submit" link won't be rendered any more. That way you make sure only authenticated users can create new links.

You're also adding a second button to the right of the `Header` that users can use to either login or logout.

Here is what the app now looks like:

![The completed component](http://imgur.com/tBxMVtb.png)

Perfect, you're all set now to implement the authentication mutations.

### Add the authentication mutations

`signup` and `login` are two regular GraphQL mutations you can use in the same way as you did with the `createLink` mutation from before.

<Instruction>

Open `Login.js` and add the following import statements and GraphQL mutations at the top:

```js(path=".../hackernews-react-urql/src/components/Login.js")
import gql from 'graphql-tag'
import { useMutation } from 'urql'
import { setToken } from '../token'

const SIGNUP_MUTATION = gql`
  mutation SignupMutation($email: String!, $password: String!, $name: String!) {
    signup(email: $email, password: $password, name: $name) {
      token
    }
  }
`

const LOGIN_MUTATION = gql`
  mutation LoginMutation($email: String!, $password: String!) {
    login(email: $email, password: $password) {
      token
    }
  }
`
```

</Instruction>

Both mutations are very similar. They take a number of arguments and return a `token` that you can save to local storage to authenticate the user. You've also added the `useMutation` and `setToken` imports that are used in the next step to actually authenticate the user.

You're now going to implement the two mutations. Luckily you can write just one `useMutation` hook for both login and signup since their results are identical and only one of them is used at a time.

<Instruction>

Add the `useMutation` hook to the `Login` component:

```js(path=".../hackernews-react-urql/src/components/Login.js")
const Login = props => {
  // ...

  const [state, executeMutation] = useMutation(
    isLogin ? LOGIN_MUTATION : SIGNUP_MUTATION
  );

  const mutate = React.useCallback(() => {
    executeMutation({ email, password, name })
      .then(({ data }) => {
        const token = data && data[isLogin ? 'login' : 'signup'].token
        if (token) {
          setToken(token)
          props.history.push('/')
        }
      });
  }, [executeMutation, props.history, isLogin, email, password, name]);
    
  // ...
};
```

</Instruction>

If the user wants to login you're passing `LOGIN_MUTATION` to `useMutation`, if the user wants to sign up you're passing `SIGNUP_MUTATION`. The `mutate` handler then calls `executeMutation` with all variables; `email`, `password`, and `name`. Lastly, after the mutation has finished, the token from the result data is stored, and the app then redirects to the homepage.

All right, all that's left to do is to add the handler to the `button` element!

<Instruction>

Also in `Login.js` and update `div` containing the two buttons as follows:

```js{5-6,13}(path=".../hackernews-react-urql/src/components/Login.js")
<div className="flex mt3">
  <button
    type="button"
    className="pointer mr2 button"
    disabled={state.fetching}
    onClick={mutate}
  >
    {isLogin ? "login" : "create account"}
  </button>
  <button
    type="button"
    className="pointer button"
    disabled={state.fetching}
    onClick={() => setIsLogin(!isLogin)}
  >
    {isLogin ? 'need to create an account?' : 'already have an account?'}
  </button>
</div>
```

</Instruction>

To summarise what you've been coding:

- you've added the `LOGIN_MUTATION` and the `SIGNUP_MUTATION`, and added a `useMutation` hook that uses one of them depending on `isLogin`.
- you've implemented a `mutate` handler that calls `executeMutation` with the `Login` form's variables, stores the token from the result in local storage, and redirects to the homepage
- and lastly, you added the handler and `disabled` flags to the buttons

> **Note**: Like with queries, depending on what your mutations definitions request, you'll get different sets of data. That's why you need to read either from `login` or `signup` on the result `data`.

You can now create an account by providing a `name`, `email` and `password`. Once you've done that, the "Submit" button in the header will be displayed again:

![Create an account by providing name, email, and password](https://imgur.com/z4KILTw.png)

If you haven't done so yet, go ahead and test the login functionality. Run `yarn start` and open `http://localhost:3000/login`. Then click the "**need to create an account?**" button and provide some user data for the user you're creating. Finally, submit and if all went well, the app will navigate back to the homepage and your user was created.

You can verify that the new user has properly been added by sending the `users` query to the **dev** Playground in the **database** project.

### Configuring the urql Client with the token

Now that users are able to login and obtain a token that authenticates them against your GraphQL API, you actually need to make sure that the token gets attached to all requests that are sent.

Since all the API requests are actually created and sent by urql's `Client` in your app, you need to make sure it knows about the user's token! There are several ways of doing this, the easiest being the `fetchOptions` option that you can pass to the client.

<Instruction>

Open `src/index.js` and modify the `client` and import statements like so:

```js{1,7-12}(path=".../hackernews-react-urql/src/index.js")
import { getToken } from './token'

// ...

const client = new Client({
  url: 'http://localhost:4000',
  fetchOptions: () => {
    const token = getToken()
    return {
      headers: { authorization: token ? `Bearer ${token}` : '' }
    }
  },
  exchanges: [dedupExchange, cache, fetchExchange]
})
```

</Instruction>

Just one more configuration option for the `Client`, that's it!

Now all your GraphQL operations will have an `Authorization` header if a `token` is available. This works because `fetchExchange` will call `fetchOptions` for every request it sends and attaches them to its default `fetch` parameters. Your GraphQL API will use this token to retrieve data on the user that is currently logged in.

> **Note**: In fully productionized apps you may run into cases where you need to reauthenticate or refresh the token on the fly, or maybe you can't retrieve the token synchronously.
<<<<<<< HEAD
> In those cases it will make sense to write a custom Exchange that handles authentication for you. [You can find a guide on how to write an authentication exchange on the urql docs.](https://formidable.com/open-source/urql/docs/api/auth-exchange/)
=======
> In those cases it will make sense to write a custom Exchange that handles authentication for you. [You can find a guide on how to write an authentication exchange on the urql docs.](https://formidable.com/open-source/urql/docs/)
>>>>>>> 601cbd47

### Requiring authentication on the server-side

The last thing you might do in this chapter is check how to ensure only authenticated users are able to `post` new links. Plus, every `Link` that's created by a `post` mutation should automatically set the `User` who sent the request for its `postedBy` field.

<Instruction>

Open `server/src/resolvers/Mutation.js` and take a look at how you may implement this:

```js(path=".../hackernews-react-urql/server/src/resolvers/Mutation.js")
function post(parent, { url, description }, context) {
  const userId = getUserId(context)
  return context.prisma.createLink({
    url,
    description,
    postedBy: {
      connect: {
        id: userId
      }
    }
  })
}
```

</Instruction>

With this, you're extracting the `userId` from the `Authorization` header of the request and use it to directly [`connect`](https://www.prismagraphql.com/docs/reference/prisma-api/mutations-ol0yuoz6go#nested-mutations) it with the `Link` that's being created. Note that `getUserId` will [throw an error](https://github.com/howtographql/react-urql/blob/master/server/src/utils.js#L12) if the token is invalid or missing.<|MERGE_RESOLUTION|>--- conflicted
+++ resolved
@@ -368,11 +368,7 @@
 Now all your GraphQL operations will have an `Authorization` header if a `token` is available. This works because `fetchExchange` will call `fetchOptions` for every request it sends and attaches them to its default `fetch` parameters. Your GraphQL API will use this token to retrieve data on the user that is currently logged in.
 
 > **Note**: In fully productionized apps you may run into cases where you need to reauthenticate or refresh the token on the fly, or maybe you can't retrieve the token synchronously.
-<<<<<<< HEAD
 > In those cases it will make sense to write a custom Exchange that handles authentication for you. [You can find a guide on how to write an authentication exchange on the urql docs.](https://formidable.com/open-source/urql/docs/api/auth-exchange/)
-=======
-> In those cases it will make sense to write a custom Exchange that handles authentication for you. [You can find a guide on how to write an authentication exchange on the urql docs.](https://formidable.com/open-source/urql/docs/)
->>>>>>> 601cbd47
 
 ### Requiring authentication on the server-side
 
