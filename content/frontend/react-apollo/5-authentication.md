--- conflicted
+++ resolved
@@ -395,13 +395,7 @@
 
 ### Requiring authentication on the server-side
 
-<<<<<<< HEAD
-The last thing you're doing in this chapter is ensuring that only authenticated users are able to `post` new links. Plus, every `Link` that's created by a `post` mutation should automatically set the `User` who sent the request for its `postedBy` field.
-
-To implement this functionality, this time you need to make a small change on the server-side as well.
-=======
 The last thing you might do in this chapter is check how to ensure only authenticated users are able to `post` new links. Plus, every `Link` that's created by a `post` mutation should automatically set the `User` who sent the request for its `postedBy` field.
->>>>>>> 4c057100
 
 <Instruction>
 
@@ -419,10 +413,4 @@
 
 </Instruction>
 
-<<<<<<< HEAD
-With this change, you're extracting the `userId` from the `Authorization` header of the request and use it to directly [`connect`](https://www.prismagraphql.com/docs/reference/prisma-api/mutations-ol0yuoz6go#nested-mutations) it with the `Link` that's created. Note that `getUserId` will [throw an error](https://github.com/howtographql/react-apollo/blob/master/server/src/utils.js#L12) if the field is not provided or a valid token could not be extracted.
-
-> **Note**: Stop the server and run it again executing `yarn dev` to apply the changes made.
-=======
-With this, you're extracting the `userId` from the `Authorization` header of the request and use it to directly [`connect`](https://www.prismagraphql.com/docs/reference/prisma-api/mutations-ol0yuoz6go#nested-mutations) it with the `Link` that's created. Note that `getUserId` will [throw an error](https://github.com/howtographql/react-apollo/blob/master/server/src/utils.js#L12) if the field is not provided or not valid token could be extracted.
->>>>>>> 4c057100
+With this, you're extracting the `userId` from the `Authorization` header of the request and use it to directly [`connect`](https://www.prismagraphql.com/docs/reference/prisma-api/mutations-ol0yuoz6go#nested-mutations) it with the `Link` that's created. Note that `getUserId` will [throw an error](https://github.com/howtographql/react-apollo/blob/master/server/src/utils.js#L12) if the field is not provided or not valid token could be extracted.