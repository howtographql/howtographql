---
title: Realtime Updates with GraphQL Subscriptions
pageTitle: "Realtime with GraphQL Subscriptions, React & Apollo Tutorial"
description: "Learn how to implement realtime functionality using GraphQL subscriptions with Apollo Client & React. The websockets will be handled by subscriptions-transport-ws."
question: "What transport does Apollo use to implement subscriptions?"
answers: ["WebSockets", "TCP", "UDP", "HTTP 2"]
correctAnswer: 0
videoId: ""
duration: 0		
videoAuthor: ""
---

This section is all about bringing realtime functionality into the app by using GraphQL subscriptions.

### What are GraphQL Subscriptions?

Subscriptions are a GraphQL feature allowing the server to send data to its clients when a specific _event_ happens. Subscriptions are usually implemented with [WebSockets](https://en.wikipedia.org/wiki/WebSocket), where the server holds a steady connection to the client. This means when working with subscriptions, you're breaking the _Request-Response-Cycle_ that was used for all previous interactions with the API. The client now initiates a steady connection with the server by specifying which event it is interested in. Every time this particular event then happens, the server uses the connection to push the expected data to the client.

### Subscriptions with Apollo

When using Apollo, you need to configure your `ApolloClient` with information about the subscriptions endpoint. This is done by adding another `ApolloLink` to the Apollo middleware chain. This time, it's the `WebSocketLink` from the [`apollo-link-ws`](https://github.com/apollographql/apollo-link/tree/master/packages/apollo-link-ws) package.

Go and add this dependency to your app first.

<Instruction>

Open a terminal and navigate to the project's root directory. Then execute the following command:

```bash(path=".../hackernews-react-apollo")
yarn add apollo-link-ws
```

> **Note**: For apollo-link-ws to work you also need to install subscriptions-transport-ws

```
yarn add subscriptions-transport-ws
```

</Instruction>

Next, make sure your `ApolloClient` instance knows about the subscription server.

<Instruction>

Open `index.js` and add the following import to the top of the file:

```js(path=".../hackernews-react-apollo/src/index.js")
import { split } from 'apollo-link'
import { WebSocketLink } from 'apollo-link-ws'
import { getMainDefinition } from 'apollo-utilities'
```

</Instruction>

Notice that you're now also importing the `split` function from 'apollo-link'.

<Instruction>

Now create a new `WebSocketLink` that represents the WebSocket connection. Use `split` for proper "routing" of the requests and update the constructor call of `ApolloClient` like so:

```js(path=".../hackernews-react-apollo/src/index.js")
const wsLink = new WebSocketLink({
  uri: `ws://localhost:4000`,
  options: {
    reconnect: true,
    connectionParams: {
      authToken: localStorage.getItem(AUTH_TOKEN),
    }
  }
})

const link = split(
  ({ query }) => {
    const { kind, operation } = getMainDefinition(query)
    return kind === 'OperationDefinition' && operation === 'subscription'
  },
  wsLink,
  authLink.concat(httpLink)
)

const client = new ApolloClient({
  link,
  cache: new InMemoryCache()
})
```

</Instruction>

You're instantiating a `WebSocketLink` that knows the subscriptions endpoint. The subscriptions endpoint in this case is similar to the HTTP endpoint, except that it uses the `ws` instead of `http` protocol. Notice that you're also authenticating the websocket connection with the user's `token` that you retrieve from `localStorage`.

[`split`](https://github.com/apollographql/apollo-link/blob/98eeb1deb0363384f291822b6c18cdc2c97e5bdb/packages/apollo-link/src/link.ts#L33) is used to "route" a request to a specific middleware link. It takes three arguments, the first one is a `test` function which returns a boolean. The remaining two arguments are again of type `ApolloLink`. If `test` returns `true`, the request will be forwarded to the link passed as the second argument. If `false`, to the third one.

In your case, the `test` function is checking whether the requested operation is a _subscription_. If this is the case, it will be forwarded to the `wsLink`, otherwise (if it's a _query_ or _mutation_), the `authLink.concat(httpLink)` will take care of it:

![](https://cdn-images-1.medium.com/max/720/1*KwnMO21k0d3UbyKWnlbeJg.png)
_Picture taken from [Apollo Link: The modular GraphQL network stack](https://dev-blog.apollodata.com/apollo-link-the-modular-graphql-network-stack-3b6d5fcf9244) by [Evans Hauser](https://twitter.com/EvansHauser)_

### Subscribing to new links

For the app to update in realtime when new links are created, you need to subscribe to events that are happening on the `Link` type. There generally are three kinds of events you can subscribe to when using Prisma:

- a new `Link` is _created_
- an existing `Link` is _updated_
- an existing `Link` is _deleted_

You'll implement the subscription in the `LinkList` component since that's where all the links are rendered.

<Instruction>

Open `LinkList.js` and update current component as follow:

```js{11-13,18,22}(path=".../hackernews-react-apollo/src/components/LinkList.js")
class LinkList extends Component {
  _updateCacheAfterVote = (store, createVote, linkId) => {
    const data = store.readQuery({ query: FEED_QUERY })

    const votedLink = data.feed.links.find(link => link.id === linkId)
    votedLink.votes = createVote.link.votes

    store.writeQuery({ query: FEED_QUERY, data })
  }

  _subscribeToNewLinks = async () => {
    // ... you'll implement this 🔜
  }

  render() {
    return (
      <Query query={FEED_QUERY}>
        {({ loading, error, data, subscribeToMore }) => {
          if (loading) return <div>Fetching</div>
          if (error) return <div>Error</div>

          this._subscribeToNewLinks(subscribeToMore)

          const linksToRender = data.feed.links

          return (
            <div>
              {linksToRender.map((link, index) => (
                <Link
                  key={link.id}
                  link={link}
                  index={index}
                  updateStoreAfterVote={this._updateCacheAfterVote}
                />
              ))}
            </div>
          )
        }}
      </Query>
    )
  }
}
```

</Instruction>

Let's understand what's going on here! You're using the `<Query />` component as always but now you're using [`subscribeToMore`](https://www.apollographql.com/docs/react/features/subscriptions.html#subscribe-to-more) received as prop into the component’s render prop function. Calling `_subscribeToNewLinks` with it respective `subscribeToMore` function you make sure that the component actually subscribes to the events. This call opens up a websocket connection to the subscription server.

<Instruction>

Still in `LinkList.js` implement `_subscribeToNewLinks` like so:

```js(path=".../hackernews-react-apollo/src/components/LinkList.js")
_subscribeToNewLinks = subscribeToMore => {
  subscribeToMore({
    document: NEW_LINKS_SUBSCRIPTION,
    updateQuery: (prev, { subscriptionData }) => {
      if (!subscriptionData.data) return prev
<<<<<<< HEAD
      const newLink = subscriptionData.data.newLink.node
      // To ensure there's are no duplicate links due to existing graphql-yoga bug
      const exists = prev.feed.links.find(({ id }) => id === newLink.id);
      if (exists) return prev;
=======
      const newLink = subscriptionData.data.newLink

>>>>>>> 51cec822
      return Object.assign({}, prev, {
        feed: {
          links: [newLink, ...prev.feed.links],
          count: prev.feed.links.length + 1,
          __typename: prev.feed.__typename
        }
      })
    }
  })
}
```

</Instruction>

You're passing two arguments to `subscribeToMore`:

1.  `document`: This represents the subscription query itself. In your case, the subscription will fire every time a new link is created.
1.  `updateQuery`: Similar to cache `update` prop, this function allows you to determine how the store should be updated with the information that was sent by the server after the event occurred. In fact, it follows exactly the same principle as a [Redux reducer](http://redux.js.org/docs/basics/Reducers.html): It takes as arguments the previous state (of the query that `subscribeToMore` was called on) and the subscription data that's sent by the server. You can then determine how to merge the subscription data into the existing state and return the updated data. All you're doing inside `updateQuery` is retrieve the new link from the received `subscriptionData`, merge it into the existing list of links and return the result of this operation.

<Instruction>

The last thing you need to do for this to work is add the `NEW_LINKS_SUBSCRIPTION` to the top of the file:

```js(path=".../hackernews-react-apollo/src/components/LinkList.js")
const NEW_LINKS_SUBSCRIPTION = gql`
  subscription {
    newLink {
      id
      url
      description
      createdAt
      postedBy {
        id
        name
      }
      votes {
        id
        user {
          id
        }
      }
    }
  }
`
```

</Instruction>

Awesome, that's it! You can test your implementation by opening two browser windows. In the first window, you have your application running on `http://localhost:3000/`. The second window you use to open a Playground and send a `post` mutation. When you're sending the mutation, you'll see the app update in realtime! ⚡️

> **ATTENTION**: There's a currently a [bug](https://github.com/apollographql/apollo-link/issues/428) in the `apollo-link-ws` package that will prevent your app from running due to the following error: `Module not found: Can't resolve 'subscriptions-transport-ws' in '/.../hackernews-react-apollo/node_modules/apollo-link-ws/lib'`
> The workaround until it's fixed is to manually install the `subscriptions-transport-ws` package with `yarn add subscriptions-transport-ws`.
> There's also another [bug](https://github.com/graphcool/graphql-yoga/issues/101) in `graphql-yoga` which causes the subscription to fire multiple times (while the link is in fact only created once). After reloading the site, you'll see the correct number of links.

### Subscribing to new votes

Next you'll subscribe to new votes that are submitted by other users so that the latest vote count is always visible in the app.

<Instruction>

Open `LinkList.js` and add the following method to the `LinkList` component:

```js(path=".../hackernews-react-apollo/src/components/LinkList.js")
_subscribeToNewVotes = subscribeToMore => {
  subscribeToMore({
    document: NEW_VOTES_SUBSCRIPTION
  })
}
```

</Instruction>

Similar as before, you're calling `subscribeToMore` but now using `NEW_VOTES_SUBSCRIPTION` as document. This time you're passing in a subscription that asks for newly created votes. When the subscription fires, Apollo Client automatically updates the link that was voted on.

<Instruction>

Still in `LinkList.js` add the `NEW_VOTES_SUBSCRIPTION` to the top of the file:

```js(path=".../hackernews-react-apollo/src/components/LinkList.js")
const NEW_VOTES_SUBSCRIPTION = gql`
  subscription {
    newVote {
      id
      link {
        id
        url
        description
        createdAt
        postedBy {
          id
          name
        }
        votes {
          id
          user {
            id
          }
        }
      }
      user {
        id
      }
    }
  }
`
```

</Instruction>

<Instruction>

Finally, go ahead and call `_subscribeToNewVotes` inside `render` as well you did with `_subscribeToNewLinks`:

```js{2}(path=".../hackernews-react-apollo/src/components/LinkList.js")
this._subscribeToNewLinks(subscribeToMore)
this._subscribeToNewVotes(subscribeToMore)
```

</Instruction>

Fantastic! Your app is now ready for realtime and will immediately update links and votes whenever they're created by other users.<|MERGE_RESOLUTION|>--- conflicted
+++ resolved
@@ -168,15 +168,10 @@
     document: NEW_LINKS_SUBSCRIPTION,
     updateQuery: (prev, { subscriptionData }) => {
       if (!subscriptionData.data) return prev
-<<<<<<< HEAD
-      const newLink = subscriptionData.data.newLink.node
-      // To ensure there's are no duplicate links due to existing graphql-yoga bug
+      const newLink = subscriptionData.data.newLink
       const exists = prev.feed.links.find(({ id }) => id === newLink.id);
       if (exists) return prev;
-=======
-      const newLink = subscriptionData.data.newLink
-
->>>>>>> 51cec822
+
       return Object.assign({}, prev, {
         feed: {
           links: [newLink, ...prev.feed.links],
