--- conflicted
+++ resolved
@@ -143,7 +143,6 @@
     beginnersChoice: true,
   },
   {
-<<<<<<< HEAD
     title: 'typescript-apollo',
     type: 'backend',
     key: 'typescript-apollo',
@@ -160,10 +159,7 @@
     beginnersChoice: true,
   },
   {
-    title: 'typescript-helix',
-=======
     title: 'node-typescript-helix',
->>>>>>> e4c207f9
     type: 'backend',
     key: 'typescript-helix',
     images: [
