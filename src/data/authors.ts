--- conflicted
+++ resolved
@@ -120,21 +120,20 @@
     name: 'Jovi & Phil from Formidable'
   },
   {
-<<<<<<< HEAD
     avatar: require('../assets/graphics/contributors/robin.png'),
     bio:
       "Robin is a full-stack software engineer and budding data scientist who also loves learning foreign (human) languages. He is a co-founder @ Journaly.io, runs a language learning YouTube channel, and works at StyleSeat in San Francisco.",
     link: 'https://www.youtube.com/user/TheLifeOfRob/',
     job: 'Software Engineer @ StyleSeat // CEO @ Journaly',
     name: 'Robin MacPherson'
-=======
+  },
+  {
     avatar: require('../assets/graphics/contributors/shayegan.jpg'),
     bio:
       "A software engineer who wants to share.",
     link: 'https://twitter.com/glyphack',
     job: 'Software engineer @ Divar',
     name: 'Shayegan Hooshyari'
->>>>>>> d8746ff5
   },
 ]
 
