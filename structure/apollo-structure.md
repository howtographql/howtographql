--- conflicted
+++ resolved
@@ -4,53 +4,47 @@
 
 ## Structure
 
-1. Movtivation: Intro
-    - Motivation / Demo
+1. Introduction
+    - Motivation
     - Why a GraphQL client?
     - Apollo vs Relay
-<<<<<<< HEAD
     - Apollo Overview
 2. Getting Started
-=======
-    - Apollo overview
-2. Setup: Getting Started
->>>>>>> 9d60a21a
     - Backend
         - Create Graphcool Backend 
         - Populate Database
     - Frontend
-        - Create Project (`create-react-app`)
+        - Create Project 
         - Install Dependencies
         - Configure Apollo
-        - Send first query (`client.query(...)`)
-3. Queries: Display list of links
-    - Define query in Playground
-    - Load & display with `graphql` HOC
-    - Render results
-4. Authentication (Email + PW)
-    - Enable Auth Provider
-    - Implement login + signup
-    - [Set permissions for creating and deleting links]
-5. Mutations: Creating new links
-    - Define mutation in Playground
-    - Mutation with `graphql` HOC
-    - Refetch
-    - Update store with `updateQuery`
-6. Mutations: Voting on links
-    - Mutation with `graphql` HOC
-    - Update store with `updateQuery`
-7. Routing
-    - Add route for search 
-    - Setup routes for login, display link list, create link, link details
-8. Advanced queries: Search 
-    - Implement query with filters 
-9. Pagination
+        - The `ApolloClient`
+3. Queries
+    - Query: Fetching Links
+    - Queries with Apollo
+    - Rendering Query Results
+4. Mutations
+    - Mutation: Creating Links
+    - Mutations with Apollo
+    - Updating the Cache
+5. Authentication
+    - Backend Setup
+    - Signup & Login
+6. Routing
+    - `react-router` with Apollo
+7. Mote Mutations
+    - Mutation: Vote for Links
+    - Mutations with Apollo
+    - Updating the Cache
+8. Filtering
+    - Search Links
+9. Subscriptions
+    - Subscribe to new Links
+    - Subscribe to new Votes
+10. Pagination
     - Limit/Offset vs Cursor 
-    - Load chunks of lists
-10. Subscriptions
-    - Subscribe to new links + votes
-12. Summary 
-13. Bonus: Comments
+    - Load Chunks of Links
+11. Summary 
+12. Bonus: Comments
 
 
 ## HN Example
@@ -100,7 +94,6 @@
 - Gamification? Actual questions / problems users need to solve?
 - How to deal with different platforms?
 
-
 ## Backend TODO
 
 - CLI imports
